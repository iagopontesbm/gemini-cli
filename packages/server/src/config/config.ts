/**
 * @license
 * Copyright 2025 Google LLC
 * SPDX-License-Identifier: Apache-2.0
 */

import * as dotenv from 'dotenv';
import * as fs from 'node:fs';
import * as path from 'node:path';
import process from 'node:process';
import * as os from 'node:os';
import { ToolRegistry } from '../tools/tool-registry.js';
import { LSTool } from '../tools/ls.js';
import { ReadFileTool } from '../tools/read-file.js';
import { GrepTool } from '../tools/grep.js';
import { GlobTool } from '../tools/glob.js';
import { EditTool } from '../tools/edit.js';
import { ShellTool } from '../tools/shell.js';
import { WriteFileTool } from '../tools/write-file.js';
import { WebFetchTool } from '../tools/web-fetch.js';
import { ReadManyFilesTool } from '../tools/read-many-files.js';
import { BaseTool, ToolResult } from '../tools/tools.js';
<<<<<<< HEAD
import { MemoryTool } from '../tools/memoryTool.js';
=======
import { StdioServerParameters } from '@modelcontextprotocol/sdk/client/stdio.js';
>>>>>>> d9bd2b0e

export class Config {
  private toolRegistry: ToolRegistry;

  constructor(
    private readonly apiKey: string,
    private readonly model: string,
    private readonly sandbox: boolean | string,
    private readonly targetDir: string,
    private readonly debugMode: boolean,
    private readonly question: string | undefined, // Keep undefined possibility
    private readonly fullContext: boolean = false, // Default value here
    private readonly toolDiscoveryCommand: string | undefined,
    private readonly toolCallCommand: string | undefined,
    private readonly mcpServerCommand: string | undefined,
    private readonly mcpServers:
      | Record<string, StdioServerParameters>
      | undefined,
    private readonly userAgent: string,
    private userMemory: string = '', // Made mutable for refresh
    private geminiMdFileCount: number = 0,
  ) {
    // toolRegistry still needs initialization based on the instance
    this.toolRegistry = createToolRegistry(this);
  }

  getApiKey(): string {
    return this.apiKey;
  }

  getModel(): string {
    return this.model;
  }

  getSandbox(): boolean | string {
    return this.sandbox;
  }

  getTargetDir(): string {
    return this.targetDir;
  }

  getToolRegistry(): ToolRegistry {
    return this.toolRegistry;
  }

  getDebugMode(): boolean {
    return this.debugMode;
  }
  getQuestion(): string | undefined {
    return this.question;
  }

  getFullContext(): boolean {
    return this.fullContext;
  }

  getToolDiscoveryCommand(): string | undefined {
    return this.toolDiscoveryCommand;
  }

  getToolCallCommand(): string | undefined {
    return this.toolCallCommand;
  }

  getMcpServerCommand(): string | undefined {
    return this.mcpServerCommand;
  }

  getMcpServers(): Record<string, StdioServerParameters> | undefined {
    return this.mcpServers;
  }

  getUserAgent(): string {
    return this.userAgent;
  }

  getUserMemory(): string {
    return this.userMemory;
  }

  setUserMemory(newUserMemory: string): void {
    this.userMemory = newUserMemory;
  }

  getGeminiMdFileCount(): number {
    return this.geminiMdFileCount;
  }

  setGeminiMdFileCount(count: number): void {
    this.geminiMdFileCount = count;
  }
}

function findEnvFile(startDir: string): string | null {
  let currentDir = path.resolve(startDir);
  while (true) {
    const envPath = path.join(currentDir, '.env');
    if (fs.existsSync(envPath)) {
      return envPath;
    }
    const parentDir = path.dirname(currentDir);
    if (parentDir === currentDir || !parentDir) {
      // check ~/.env as fallback
      const homeEnvPath = path.join(os.homedir(), '.env');
      if (fs.existsSync(homeEnvPath)) {
        return homeEnvPath;
      }
      return null;
    }
    currentDir = parentDir;
  }
}

export function loadEnvironment(): void {
  const envFilePath = findEnvFile(process.cwd());
  if (!envFilePath) {
    return;
  }
  dotenv.config({ path: envFilePath });
}

export function createServerConfig(
  apiKey: string,
  model: string,
  sandbox: boolean | string,
  targetDir: string,
  debugMode: boolean,
  question: string,
  fullContext?: boolean,
  toolDiscoveryCommand?: string,
  toolCallCommand?: string,
  mcpServerCommand?: string,
  mcpServers?: Record<string, StdioServerParameters>,
  userAgent?: string,
  userMemory?: string,
  geminiMdFileCount?: number,
): Config {
  return new Config(
    apiKey,
    model,
    sandbox,
    path.resolve(targetDir),
    debugMode,
    question,
    fullContext,
    toolDiscoveryCommand,
    toolCallCommand,
    mcpServerCommand,
    mcpServers,
    userAgent ?? 'GeminiCLI/unknown', // Default user agent
    userMemory ?? '',
    geminiMdFileCount ?? 0,
  );
}

function createToolRegistry(config: Config): ToolRegistry {
  const registry = new ToolRegistry(config);
  const targetDir = config.getTargetDir();

  const tools: Array<BaseTool<unknown, ToolResult>> = [
    new LSTool(targetDir),
    new ReadFileTool(targetDir),
    new GrepTool(targetDir),
    new GlobTool(targetDir),
    new EditTool(config),
    new WriteFileTool(targetDir),
    new WebFetchTool(),
    new ReadManyFilesTool(targetDir),
    new ShellTool(config),
    new MemoryTool(),
  ];

  for (const tool of tools) {
    registry.registerTool(tool);
  }
  registry.discoverTools();
  return registry;
}<|MERGE_RESOLUTION|>--- conflicted
+++ resolved
@@ -20,11 +20,8 @@
 import { WebFetchTool } from '../tools/web-fetch.js';
 import { ReadManyFilesTool } from '../tools/read-many-files.js';
 import { BaseTool, ToolResult } from '../tools/tools.js';
-<<<<<<< HEAD
 import { MemoryTool } from '../tools/memoryTool.js';
-=======
 import { StdioServerParameters } from '@modelcontextprotocol/sdk/client/stdio.js';
->>>>>>> d9bd2b0e
 
 export class Config {
   private toolRegistry: ToolRegistry;
