--- conflicted
+++ resolved
@@ -12,11 +12,8 @@
 import { ReadManyFilesTool } from '../tools/read-many-files.js';
 import { ShellTool } from '../tools/shell.js';
 import { WriteFileTool } from '../tools/write-file.js';
-<<<<<<< HEAD
 import process from 'node:process'; // Import process
-=======
 import { execSync } from 'node:child_process';
->>>>>>> bfda4295
 
 const contactEmail = 'gemini-code-dev@google.com';
 
