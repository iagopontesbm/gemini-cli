--- conflicted
+++ resolved
@@ -171,26 +171,7 @@
   });
 
   describe('openDiff', () => {
-<<<<<<< HEAD
-    it('should call spawn for vscode', async () => {
-      const mockSpawn = {
-        on: vi.fn((event, cb) => {
-          if (event === 'close') {
-            cb(0);
-          }
-        }),
-      };
-      (spawn as Mock).mockReturnValue(mockSpawn);
-      await openDiff('old.txt', 'new.txt', 'vscode');
-      expect(spawn).toHaveBeenCalledWith(
-        'code',
-        ['--wait', '--diff', 'old.txt', 'new.txt'],
-        { stdio: 'inherit', shell: true },
-      );
-      expect(mockSpawn.on).toHaveBeenCalledWith('close', expect.any(Function));
-      expect(mockSpawn.on).toHaveBeenCalledWith('error', expect.any(Function));
-    });
-=======
+
     const spawnEditors: EditorType[] = ['vscode', 'windsurf', 'cursor', 'zed'];
     for (const editor of spawnEditors) {
       it(`should call spawn for ${editor}`, async () => {
@@ -209,6 +190,7 @@
           diffCommand.args,
           {
             stdio: 'inherit',
+            shell: true,
           },
         );
         expect(mockSpawn.on).toHaveBeenCalledWith(
@@ -220,7 +202,6 @@
           expect.any(Function),
         );
       });
->>>>>>> 324715ee
 
       it(`should reject if spawn for ${editor} fails`, async () => {
         const mockError = new Error('spawn error');
