--- conflicted
+++ resolved
@@ -553,7 +553,59 @@
     });
   });
 
-<<<<<<< HEAD
+  describe('getDescription', () => {
+    it('should return "No file changes to..." if old_string and new_string are the same', () => {
+      const testFileName = 'test.txt';
+      const params: EditToolParams = {
+        file_path: path.join(rootDir, testFileName),
+        old_string: 'identical_string',
+        new_string: 'identical_string',
+      };
+      // shortenPath will be called internally, resulting in just the file name
+      expect(tool.getDescription(params)).toBe(
+        `No file changes to ${testFileName}`,
+      );
+    });
+
+    it('should return a snippet of old and new strings if they are different', () => {
+      const testFileName = 'test.txt';
+      const params: EditToolParams = {
+        file_path: path.join(rootDir, testFileName),
+        old_string: 'this is the old string value',
+        new_string: 'this is the new string value',
+      };
+      // shortenPath will be called internally, resulting in just the file name
+      // The snippets are truncated at 30 chars + '...'
+      expect(tool.getDescription(params)).toBe(
+        `${testFileName}: this is the old string value => this is the new string value`,
+      );
+    });
+
+    it('should handle very short strings correctly in the description', () => {
+      const testFileName = 'short.txt';
+      const params: EditToolParams = {
+        file_path: path.join(rootDir, testFileName),
+        old_string: 'old',
+        new_string: 'new',
+      };
+      expect(tool.getDescription(params)).toBe(`${testFileName}: old => new`);
+    });
+
+    it('should truncate long strings in the description', () => {
+      const testFileName = 'long.txt';
+      const params: EditToolParams = {
+        file_path: path.join(rootDir, testFileName),
+        old_string:
+          'this is a very long old string that will definitely be truncated',
+        new_string:
+          'this is a very long new string that will also be truncated',
+      };
+      expect(tool.getDescription(params)).toBe(
+        `${testFileName}: this is a very long old string... => this is a very long new string...`,
+      );
+    });
+  });
+
   describe('onModify', () => {
     const testFile = 'some_file.txt';
     let filePath: string;
@@ -723,58 +775,6 @@
         old_string: '',
         new_string: '',
       });
-=======
-  describe('getDescription', () => {
-    it('should return "No file changes to..." if old_string and new_string are the same', () => {
-      const testFileName = 'test.txt';
-      const params: EditToolParams = {
-        file_path: path.join(rootDir, testFileName),
-        old_string: 'identical_string',
-        new_string: 'identical_string',
-      };
-      // shortenPath will be called internally, resulting in just the file name
-      expect(tool.getDescription(params)).toBe(
-        `No file changes to ${testFileName}`,
-      );
-    });
-
-    it('should return a snippet of old and new strings if they are different', () => {
-      const testFileName = 'test.txt';
-      const params: EditToolParams = {
-        file_path: path.join(rootDir, testFileName),
-        old_string: 'this is the old string value',
-        new_string: 'this is the new string value',
-      };
-      // shortenPath will be called internally, resulting in just the file name
-      // The snippets are truncated at 30 chars + '...'
-      expect(tool.getDescription(params)).toBe(
-        `${testFileName}: this is the old string value => this is the new string value`,
-      );
-    });
-
-    it('should handle very short strings correctly in the description', () => {
-      const testFileName = 'short.txt';
-      const params: EditToolParams = {
-        file_path: path.join(rootDir, testFileName),
-        old_string: 'old',
-        new_string: 'new',
-      };
-      expect(tool.getDescription(params)).toBe(`${testFileName}: old => new`);
-    });
-
-    it('should truncate long strings in the description', () => {
-      const testFileName = 'long.txt';
-      const params: EditToolParams = {
-        file_path: path.join(rootDir, testFileName),
-        old_string:
-          'this is a very long old string that will definitely be truncated',
-        new_string:
-          'this is a very long new string that will also be truncated',
-      };
-      expect(tool.getDescription(params)).toBe(
-        `${testFileName}: this is a very long old string... => this is a very long new string...`,
-      );
->>>>>>> 76ec9122
     });
   });
 });