--- conflicted
+++ resolved
@@ -203,25 +203,9 @@
             yield event;
           }
         }
-<<<<<<< HEAD
 
         // Function responses are handled differently in Gemini API
         // They come as part of the next turn, not in the same response
-
-        if (resp.usageMetadata) {
-          this.lastUsageMetadata =
-            resp.usageMetadata as GenerateContentResponseUsageMetadata;
-        }
-      }
-
-      if (this.lastUsageMetadata) {
-        const durationMs = Date.now() - startTime;
-        yield {
-          type: GeminiEventType.UsageMetadata,
-          value: { ...this.lastUsageMetadata, apiTimeMs: durationMs },
-        };
-=======
->>>>>>> 770f8628
       }
     } catch (e) {
       const error = toFriendlyError(e);
