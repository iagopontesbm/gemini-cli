--- conflicted
+++ resolved
@@ -21,11 +21,8 @@
     "prerelease:version": "node ../../scripts/bind_package_version.js",
     "prerelease:deps": "node ../../scripts/bind_package_dependencies.js",
     "prepack": "npm run build",
-<<<<<<< HEAD
-    "postinstall": "node ../../scripts/postinstall.js"
-=======
+    "postinstall": "node ../../scripts/postinstall.js",
     "prepublishOnly": "node ../../scripts/prepublish.js"
->>>>>>> bf873a1d
   },
   "files": [
     "dist"
