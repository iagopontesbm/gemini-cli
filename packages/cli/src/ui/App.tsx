/**
 * @license
 * Copyright 2025 Google LLC
 * SPDX-License-Identifier: Apache-2.0
 */

import { useCallback, useEffect, useMemo, useState, useRef } from 'react';
import {
  Box,
  DOMElement,
  measureElement,
  Static,
  Text,
  useStdin,
  useStdout,
  useInput,
  type Key as InkKeyType,
} from 'ink';
import process from 'node:process';
import * as fs from 'fs';
import ansiEscapes from 'ansi-escapes';
import {
  getErrorMessage,
  type Config,
  getAllGeminiMdFilenames,
  ApprovalMode,
  isEditorAvailable,
  EditorType,
} from '@google/gemini-cli-core';
import { StreamingState, type HistoryItem, MessageType } from './types.js';
import { useTerminalSize } from './hooks/useTerminalSize.js';
import { useGeminiStream } from './hooks/useGeminiStream.js';
import { useLoadingIndicator } from './hooks/useLoadingIndicator.js';
import { useThemeCommand } from './hooks/useThemeCommand.js';
import { useAuthCommand } from './hooks/useAuthCommand.js';
import { useEditorSettings } from './hooks/useEditorSettings.js';
import { useSlashCommandProcessor } from './hooks/slashCommandProcessor.js';
import { useAutoAcceptIndicator } from './hooks/useAutoAcceptIndicator.js';
import { useConsoleMessages } from './hooks/useConsoleMessages.js';
import { useHistory } from './hooks/useHistoryManager.js';
import { useLogger } from './hooks/useLogger.js';
import { useGitBranchName } from './hooks/useGitBranchName.js';
import { Header } from './components/Header.js';
import { LoadingIndicator } from './components/LoadingIndicator.js';
import { AutoAcceptIndicator } from './components/AutoAcceptIndicator.js';
import { ShellModeIndicator } from './components/ShellModeIndicator.js';
import { InputPrompt } from './components/InputPrompt.js';
import { Footer } from './components/Footer.js';
import { ThemeDialog } from './components/ThemeDialog.js';
import { AuthDialog } from './components/AuthDialog.js';
import { AuthInProgress } from './components/AuthInProgress.js';
import { EditorSettingsDialog } from './components/EditorSettingsDialog.js';
import { Help } from './components/Help.js';
import { Tips } from './components/Tips.js';
import { useConsolePatcher } from './components/ConsolePatcher.js';
import { DetailedMessagesDisplay } from './components/DetailedMessagesDisplay.js';
import { HistoryItemDisplay } from './components/HistoryItemDisplay.js';
import { ContextSummaryDisplay } from './components/ContextSummaryDisplay.js';
import { UpdateNotification } from './components/UpdateNotification.js';
import { ShowMoreLines } from './components/ShowMoreLines.js';
import { useTextBuffer } from './components/shared/text-buffer.js';
import { StreamingContext } from './contexts/StreamingContext.js';
import {
  SessionStatsProvider,
  useSessionStats,
} from './contexts/SessionContext.js';
<<<<<<< HEAD
import { OverflowProvider } from './contexts/OverflowContext.js';
import { Colors } from './colors.js';
import { loadHierarchicalGeminiMemory } from '../config/config.js';
import { LoadedSettings } from '../config/settings.js';
import { validateAuthMethod } from '../config/auth.js';
import { checkForUpdates } from './utils/updateCheck.js';
=======
import { useGitBranchName } from './hooks/useGitBranchName.js';
import { useBracketedPaste } from './hooks/useBracketedPaste.js';
import { useTextBuffer } from './components/shared/text-buffer.js';
import * as fs from 'fs';
import { UpdateNotification } from './components/UpdateNotification.js';
import { checkForUpdates } from './utils/updateCheck.js';
import ansiEscapes from 'ansi-escapes';
import { OverflowProvider } from './contexts/OverflowContext.js';
import { ShowMoreLines } from './components/ShowMoreLines.js';
import { PrivacyNotice } from './privacy/PrivacyNotice.js';
>>>>>>> ad7839ea

const CTRL_EXIT_PROMPT_DURATION_MS = 1000;

interface AppProps {
  config: Config;
  settings: LoadedSettings;
  startupWarnings?: string[];
}

export const AppWrapper = (props: AppProps) => (
  <SessionStatsProvider>
    <App {...props} />
  </SessionStatsProvider>
);

const App = ({ config, settings, startupWarnings = [] }: AppProps) => {
  useBracketedPaste();
  const [updateMessage, setUpdateMessage] = useState<string | null>(null);
  const { stdout } = useStdout();

  useEffect(() => {
    checkForUpdates().then(setUpdateMessage);
  }, []);

  const { history, addItem, clearItems, loadHistory } = useHistory();
  const {
    consoleMessages,
    handleNewMessage,
    clearConsoleMessages: clearConsoleMessagesState,
  } = useConsoleMessages();
  const { stats: sessionStats } = useSessionStats();
  const [staticNeedsRefresh, setStaticNeedsRefresh] = useState(false);
  const [staticKey, setStaticKey] = useState(0);
  const refreshStatic = useCallback(() => {
    stdout.write(ansiEscapes.clearTerminal);
    setStaticKey((prev) => prev + 1);
  }, [setStaticKey, stdout]);

  const [geminiMdFileCount, setGeminiMdFileCount] = useState<number>(0);
  const [debugMessage, setDebugMessage] = useState<string>('');
  const [showHelp, setShowHelp] = useState<boolean>(false);
  const [themeError, setThemeError] = useState<string | null>(null);
  const [authError, setAuthError] = useState<string | null>(null);
  const [editorError, setEditorError] = useState<string | null>(null);
  const [footerHeight, setFooterHeight] = useState<number>(0);
  const [corgiMode, setCorgiMode] = useState(false);
  const [currentModel, setCurrentModel] = useState(config.getModel());
  const [shellModeActive, setShellModeActive] = useState(false);
  const [showErrorDetails, setShowErrorDetails] = useState<boolean>(false);
  const [showToolDescriptions, setShowToolDescriptions] =
    useState<boolean>(false);
  const [ctrlCPressedOnce, setCtrlCPressedOnce] = useState(false);
  const [quittingMessages, setQuittingMessages] = useState<
    HistoryItem[] | null
  >(null);
  const ctrlCTimerRef = useRef<NodeJS.Timeout | null>(null);
  const [ctrlDPressedOnce, setCtrlDPressedOnce] = useState(false);
  const ctrlDTimerRef = useRef<NodeJS.Timeout | null>(null);
  const [constrainHeight, setConstrainHeight] = useState<boolean>(true);
<<<<<<< HEAD
  const [isPlanMode, setIsPlanMode] = useState<boolean>(false);
=======
  const [showPrivacyNotice, setShowPrivacyNotice] = useState<boolean>(false);

  const openPrivacyNotice = useCallback(() => {
    setShowPrivacyNotice(true);
  }, []);
>>>>>>> ad7839ea

  const errorCount = useMemo(
    () => consoleMessages.filter((msg) => msg.type === 'error').length,
    [consoleMessages],
  );

  const {
    isThemeDialogOpen,
    openThemeDialog,
    handleThemeSelect,
    handleThemeHighlight,
  } = useThemeCommand(settings, setThemeError, addItem);

  const {
    isAuthDialogOpen,
    openAuthDialog,
    handleAuthSelect,
    handleAuthHighlight,
    isAuthenticating,
    cancelAuthentication,
  } = useAuthCommand(settings, setAuthError, config);

  useEffect(() => {
    if (settings.merged.selectedAuthType) {
      const error = validateAuthMethod(settings.merged.selectedAuthType);
      if (error) {
        setAuthError(error);
        openAuthDialog();
      }
    }
  }, [settings.merged.selectedAuthType, openAuthDialog, setAuthError]);

  const {
    isEditorDialogOpen,
    openEditorDialog,
    handleEditorSelect,
    exitEditorDialog,
  } = useEditorSettings(settings, setEditorError, addItem);

  const toggleCorgiMode = useCallback(() => {
    setCorgiMode((prev) => !prev);
  }, []);

  const performMemoryRefresh = useCallback(async () => {
    addItem(
      {
        type: MessageType.INFO,
        text: 'Refreshing hierarchical memory (GEMINI.md or other context files)...',
      },
      Date.now(),
    );
    try {
      const { memoryContent, fileCount } = await loadHierarchicalGeminiMemory(
        process.cwd(),
        config.getDebugMode(),
        config.getFileService(),
        config.getExtensionContextFilePaths(),
      );
      config.setUserMemory(memoryContent);
      config.setGeminiMdFileCount(fileCount);
      setGeminiMdFileCount(fileCount);

      addItem(
        {
          type: MessageType.INFO,
          text: `Memory refreshed successfully. ${memoryContent.length > 0 ? `Loaded ${memoryContent.length} characters from ${fileCount} file(s).` : 'No memory content found.'}`,
        },
        Date.now(),
      );
      if (config.getDebugMode()) {
        console.log(
          `[DEBUG] Refreshed memory content in config: ${memoryContent.substring(0, 200)}...`,
        );
      }
    } catch (error) {
      const errorMessage = getErrorMessage(error);
      addItem(
        {
          type: MessageType.ERROR,
          text: `Error refreshing memory: ${errorMessage}`,
        },
        Date.now(),
      );
      console.error('Error refreshing memory:', error);
    }
  }, [config, addItem]);

  // Watch for model changes (e.g., from Flash fallback)
  useEffect(() => {
    const checkModelChange = () => {
      const configModel = config.getModel();
      if (configModel !== currentModel) {
        setCurrentModel(configModel);
      }
    };

    // Check immediately and then periodically
    checkModelChange();
    const interval = setInterval(checkModelChange, 1000); // Check every second

    return () => clearInterval(interval);
  }, [config, currentModel]);

  // Set up Flash fallback handler
  useEffect(() => {
    const flashFallbackHandler = async (
      currentModel: string,
      fallbackModel: string,
    ): Promise<boolean> => {
      // Add message to UI history
      addItem(
        {
          type: MessageType.INFO,
          text: `⚡ Slow response times detected. Automatically switching from ${currentModel} to ${fallbackModel} for faster responses for the remainder of this session.
⚡ To avoid this you can either upgrade to Standard tier. See: https://goo.gle/set-up-gemini-code-assist
⚡ Or you can utilize a Gemini API Key. See: https://goo.gle/gemini-cli-docs-auth#gemini-api-key
⚡ You can switch authentication methods by typing /auth`,
        },
        Date.now(),
      );
      return true; // Always accept the fallback
    };

    config.setFlashFallbackHandler(flashFallbackHandler);
  }, [config, addItem]);

  const {
    handleSlashCommand,
    slashCommands,
    pendingHistoryItems: pendingSlashCommandHistoryItems,
  } = useSlashCommandProcessor(
    config,
    settings,
    history,
    addItem,
    clearItems,
    loadHistory,
    refreshStatic,
    setShowHelp,
    setDebugMessage,
    openThemeDialog,
    openAuthDialog,
    openEditorDialog,
    performMemoryRefresh,
    toggleCorgiMode,
    showToolDescriptions,
    setQuittingMessages,
<<<<<<< HEAD
    setIsPlanMode,
=======
    openPrivacyNotice,
>>>>>>> ad7839ea
  );
  const pendingHistoryItems = [...pendingSlashCommandHistoryItems];

  const { rows: terminalHeight, columns: terminalWidth } = useTerminalSize();
  const isInitialMount = useRef(true);
  const { stdin, setRawMode } = useStdin();
  const isValidPath = useCallback((filePath: string): boolean => {
    try {
      return fs.existsSync(filePath) && fs.statSync(filePath).isFile();
    } catch (_e) {
      return false;
    }
  }, []);

  const widthFraction = 0.9;
  const inputWidth = Math.max(
    20,
    Math.floor(terminalWidth * widthFraction) - 3,
  );
  const suggestionsWidth = Math.max(60, Math.floor(terminalWidth * 0.8));

  const buffer = useTextBuffer({
    initialText: '',
    viewport: { height: 10, width: inputWidth },
    stdin,
    setRawMode,
    isValidPath,
  });

  const handleExit = useCallback(
    (
      pressedOnce: boolean,
      setPressedOnce: (value: boolean) => void,
      timerRef: React.MutableRefObject<NodeJS.Timeout | null>,
    ) => {
      if (pressedOnce) {
        if (timerRef.current) {
          clearTimeout(timerRef.current);
        }
        const quitCommand = slashCommands.find(
          (cmd) => cmd.name === 'quit' || cmd.altName === 'exit',
        );
        if (quitCommand) {
          quitCommand.action('quit', '', '');
        } else {
          process.exit(0);
        }
      } else {
        setPressedOnce(true);
        timerRef.current = setTimeout(() => {
          setPressedOnce(false);
          timerRef.current = null;
        }, CTRL_EXIT_PROMPT_DURATION_MS);
      }
    },
    [slashCommands],
  );

  useInput((input: string, key: InkKeyType) => {
    let enteringConstrainHeightMode = false;
    if (!constrainHeight) {
      // Automatically re-enter constrain height mode if the user types
      // anything. When constrainHeight==false, the user will experience
      // significant flickering so it is best to disable it immediately when
      // the user starts interacting with the app.
      enteringConstrainHeightMode = true;
      setConstrainHeight(true);
    }

    if (key.ctrl && input === 'o') {
      setShowErrorDetails((prev) => !prev);
    } else if (key.ctrl && input === 't') {
      const newValue = !showToolDescriptions;
      setShowToolDescriptions(newValue);

      const mcpServers = config.getMcpServers();
      if (Object.keys(mcpServers || {}).length > 0) {
        handleSlashCommand(newValue ? '/mcp desc' : '/mcp nodesc');
      }
    } else if (key.ctrl && (input === 'c' || input === 'C')) {
      handleExit(ctrlCPressedOnce, setCtrlCPressedOnce, ctrlCTimerRef);
    } else if (key.ctrl && (input === 'd' || input === 'D')) {
      if (buffer.text.length > 0) {
        // Do nothing if there is text in the input.
        return;
      }
      handleExit(ctrlDPressedOnce, setCtrlDPressedOnce, ctrlDTimerRef);
    } else if (key.ctrl && input === 's' && !enteringConstrainHeightMode) {
      setConstrainHeight(false);
    }
  });

  useConsolePatcher({
    onNewMessage: handleNewMessage,
    debugMode: config.getDebugMode(),
  });

  useEffect(() => {
    if (config) {
      setGeminiMdFileCount(config.getGeminiMdFileCount());
    }
  }, [config]);

  const getPreferredEditor = useCallback(() => {
    const editorType = settings.merged.preferredEditor;
    const isValidEditor = isEditorAvailable(editorType);
    if (!isValidEditor) {
      openEditorDialog();
      return;
    }
    return editorType as EditorType;
  }, [settings, openEditorDialog]);

  const onAuthError = useCallback(() => {
    setAuthError('reauth required');
    openAuthDialog();
  }, [openAuthDialog, setAuthError]);

  const {
    streamingState,
    submitQuery,
    initError,
    pendingHistoryItems: pendingGeminiHistoryItems,
    thought,
  } = useGeminiStream(
    config.getGeminiClient(),
    history,
    addItem,
    setShowHelp,
    config,
    setDebugMessage,
    handleSlashCommand,
    shellModeActive,
    getPreferredEditor,
    onAuthError,
    performMemoryRefresh,
    isPlanMode,
  );
  pendingHistoryItems.push(...pendingGeminiHistoryItems);
  const { elapsedTime, currentLoadingPhrase } =
    useLoadingIndicator(streamingState);
  const showAutoAcceptIndicator = useAutoAcceptIndicator({ config });

  const handleFinalSubmit = useCallback(
    (submittedValue: string) => {
      const trimmedValue = submittedValue.trim();
      if (trimmedValue.length > 0) {
        submitQuery(trimmedValue);
      }
    },
    [submitQuery],
  );

  const logger = useLogger();
  const [userMessages, setUserMessages] = useState<string[]>([]);

  useEffect(() => {
    const fetchUserMessages = async () => {
      const pastMessagesRaw = (await logger?.getPreviousUserMessages()) || []; // Newest first

      const currentSessionUserMessages = history
        .filter(
          (item): item is HistoryItem & { type: 'user'; text: string } =>
            item.type === 'user' &&
            typeof item.text === 'string' &&
            item.text.trim() !== '',
        )
        .map((item) => item.text)
        .reverse(); // Newest first, to match pastMessagesRaw sorting

      // Combine, with current session messages being more recent
      const combinedMessages = [
        ...currentSessionUserMessages,
        ...pastMessagesRaw,
      ];

      // Deduplicate consecutive identical messages from the combined list (still newest first)
      const deduplicatedMessages: string[] = [];
      if (combinedMessages.length > 0) {
        deduplicatedMessages.push(combinedMessages[0]); // Add the newest one unconditionally
        for (let i = 1; i < combinedMessages.length; i++) {
          if (combinedMessages[i] !== combinedMessages[i - 1]) {
            deduplicatedMessages.push(combinedMessages[i]);
          }
        }
      }
      // Reverse to oldest first for useInputHistory
      setUserMessages(deduplicatedMessages.reverse());
    };
    fetchUserMessages();
  }, [history, logger]);

  const isInputActive = streamingState === StreamingState.Idle && !initError;

  const handleClearScreen = useCallback(() => {
    clearItems();
    clearConsoleMessagesState();
    console.clear();
    refreshStatic();
  }, [clearItems, clearConsoleMessagesState, refreshStatic]);

  const mainControlsRef = useRef<DOMElement>(null);
  const pendingHistoryItemRef = useRef<DOMElement>(null);

  useEffect(() => {
    if (mainControlsRef.current) {
      const fullFooterMeasurement = measureElement(mainControlsRef.current);
      setFooterHeight(fullFooterMeasurement.height);
    }
  }, [terminalHeight, consoleMessages, showErrorDetails]);

  const staticExtraHeight = /* margins and padding */ 3;
  const availableTerminalHeight = useMemo(
    () => terminalHeight - footerHeight - staticExtraHeight,
    [terminalHeight, footerHeight],
  );

  useEffect(() => {
    // skip refreshing Static during first mount
    if (isInitialMount.current) {
      isInitialMount.current = false;
      return;
    }

    // debounce so it doesn't fire up too often during resize
    const handler = setTimeout(() => {
      setStaticNeedsRefresh(false);
      refreshStatic();
    }, 300);

    return () => {
      clearTimeout(handler);
    };
  }, [terminalWidth, terminalHeight, refreshStatic]);

  useEffect(() => {
    if (streamingState === StreamingState.Idle && staticNeedsRefresh) {
      setStaticNeedsRefresh(false);
      refreshStatic();
    }
  }, [streamingState, refreshStatic, staticNeedsRefresh]);

  const filteredConsoleMessages = useMemo(() => {
    if (config.getDebugMode()) {
      return consoleMessages;
    }
    return consoleMessages.filter((msg) => msg.type !== 'debug');
  }, [consoleMessages, config]);

  const branchName = useGitBranchName(config.getTargetDir());

  const contextFileNames = useMemo(() => {
    const fromSettings = settings.merged.contextFileName;
    if (fromSettings) {
      return Array.isArray(fromSettings) ? fromSettings : [fromSettings];
    }
    return getAllGeminiMdFilenames();
  }, [settings.merged.contextFileName]);

  if (quittingMessages) {
    return (
      <Box flexDirection="column" marginBottom={1}>
        {quittingMessages.map((item) => (
          <HistoryItemDisplay
            key={item.id}
            availableTerminalHeight={
              constrainHeight ? availableTerminalHeight : undefined
            }
            terminalWidth={terminalWidth}
            item={item}
            isPending={false}
            config={config}
          />
        ))}
      </Box>
    );
  }
  const mainAreaWidth = Math.floor(terminalWidth * 0.9);
  const debugConsoleMaxHeight = Math.floor(Math.max(terminalHeight * 0.2, 5));
  // Arbitrary threshold to ensure that items in the static area are large
  // enough but not too large to make the terminal hard to use.
  const staticAreaMaxItemHeight = Math.max(terminalHeight * 4, 100);
  return (
    <StreamingContext.Provider value={streamingState}>
      <Box flexDirection="column" marginBottom={1} width="90%">
        {/*
         * The Static component is an Ink intrinsic in which there can only be 1 per application.
         * Because of this restriction we're hacking it slightly by having a 'header' item here to
         * ensure that it's statically rendered.
         *
         * Background on the Static Item: Anything in the Static component is written a single time
         * to the console. Think of it like doing a console.log and then never using ANSI codes to
         * clear that content ever again. Effectively it has a moving frame that every time new static
         * content is set it'll flush content to the terminal and move the area which it's "clearing"
         * down a notch. Without Static the area which gets erased and redrawn continuously grows.
         */}
        <Static
          key={staticKey}
          items={[
            <Box flexDirection="column" key="header">
              <Header terminalWidth={terminalWidth} />
              <Tips config={config} />
              {updateMessage && <UpdateNotification message={updateMessage} />}
            </Box>,
            ...history.map((h) => (
              <HistoryItemDisplay
                terminalWidth={mainAreaWidth}
                availableTerminalHeight={staticAreaMaxItemHeight}
                key={h.id}
                item={h}
                isPending={false}
                config={config}
              />
            )),
          ]}
        >
          {(item) => item}
        </Static>
        <OverflowProvider>
          <Box ref={pendingHistoryItemRef} flexDirection="column">
            {pendingHistoryItems.map((item, i) => (
              <HistoryItemDisplay
                key={i}
                availableTerminalHeight={
                  constrainHeight ? availableTerminalHeight : undefined
                }
                terminalWidth={mainAreaWidth}
                // TODO(taehykim): It seems like references to ids aren't necessary in
                // HistoryItemDisplay. Refactor later. Use a fake id for now.
                item={{ ...item, id: 0 }}
                isPending={true}
                config={config}
                isFocused={!isEditorDialogOpen}
              />
            ))}
            <ShowMoreLines constrainHeight={constrainHeight} />
          </Box>
        </OverflowProvider>

        {showHelp && <Help commands={slashCommands} />}

        <Box flexDirection="column" ref={mainControlsRef}>
          {startupWarnings.length > 0 && (
            <Box
              borderStyle="round"
              borderColor={Colors.AccentYellow}
              paddingX={1}
              marginY={1}
              flexDirection="column"
            >
              {startupWarnings.map((warning, index) => (
                <Text key={index} color={Colors.AccentYellow}>
                  {warning}
                </Text>
              ))}
            </Box>
          )}

          {isThemeDialogOpen ? (
            <Box flexDirection="column">
              {themeError && (
                <Box marginBottom={1}>
                  <Text color={Colors.AccentRed}>{themeError}</Text>
                </Box>
              )}
              <ThemeDialog
                onSelect={handleThemeSelect}
                onHighlight={handleThemeHighlight}
                settings={settings}
                availableTerminalHeight={
                  constrainHeight
                    ? terminalHeight - staticExtraHeight
                    : undefined
                }
                terminalWidth={mainAreaWidth}
              />
            </Box>
          ) : isAuthenticating ? (
            <AuthInProgress
              onTimeout={() => {
                setAuthError('Authentication timed out. Please try again.');
                cancelAuthentication();
                openAuthDialog();
              }}
            />
          ) : isAuthDialogOpen ? (
            <Box flexDirection="column">
              <AuthDialog
                onSelect={handleAuthSelect}
                onHighlight={handleAuthHighlight}
                settings={settings}
                initialErrorMessage={authError}
              />
            </Box>
          ) : isEditorDialogOpen ? (
            <Box flexDirection="column">
              {editorError && (
                <Box marginBottom={1}>
                  <Text color={Colors.AccentRed}>{editorError}</Text>
                </Box>
              )}
              <EditorSettingsDialog
                onSelect={handleEditorSelect}
                settings={settings}
                onExit={exitEditorDialog}
              />
            </Box>
          ) : showPrivacyNotice ? (
            <PrivacyNotice
              onExit={() => setShowPrivacyNotice(false)}
              config={config}
            />
          ) : (
            <>
              <LoadingIndicator
                thought={
                  streamingState === StreamingState.WaitingForConfirmation ||
                  config.getAccessibility()?.disableLoadingPhrases
                    ? undefined
                    : thought
                }
                currentLoadingPhrase={
                  config.getAccessibility()?.disableLoadingPhrases
                    ? undefined
                    : currentLoadingPhrase
                }
                elapsedTime={elapsedTime}
              />
              <Box
                marginTop={1}
                display="flex"
                justifyContent="space-between"
                width="100%"
              >
                <Box>
                  {process.env.GEMINI_SYSTEM_MD && (
                    <Text color={Colors.AccentRed}>|⌐■_■| </Text>
                  )}
                  {ctrlCPressedOnce ? (
                    <Text color={Colors.AccentYellow}>
                      Press Ctrl+C again to exit.
                    </Text>
                  ) : ctrlDPressedOnce ? (
                    <Text color={Colors.AccentYellow}>
                      Press Ctrl+D again to exit.
                    </Text>
                  ) : (
                    <ContextSummaryDisplay
                      geminiMdFileCount={geminiMdFileCount}
                      contextFileNames={contextFileNames}
                      mcpServers={config.getMcpServers()}
                      showToolDescriptions={showToolDescriptions}
                    />
                  )}
                </Box>
                <Box>
                  {showAutoAcceptIndicator !== ApprovalMode.DEFAULT &&
                    !shellModeActive && (
                      <AutoAcceptIndicator
                        approvalMode={showAutoAcceptIndicator}
                      />
                    )}
                  {shellModeActive && <ShellModeIndicator />}
                </Box>
              </Box>

              {showErrorDetails && (
                <OverflowProvider>
                  <DetailedMessagesDisplay
                    messages={filteredConsoleMessages}
                    maxHeight={
                      constrainHeight ? debugConsoleMaxHeight : undefined
                    }
                    width={inputWidth}
                  />
                  <ShowMoreLines constrainHeight={constrainHeight} />
                </OverflowProvider>
              )}

              {isInputActive && (
                <InputPrompt
                  buffer={buffer}
                  inputWidth={inputWidth}
                  suggestionsWidth={suggestionsWidth}
                  onSubmit={handleFinalSubmit}
                  userMessages={userMessages}
                  onClearScreen={handleClearScreen}
                  config={config}
                  slashCommands={slashCommands}
                  shellModeActive={shellModeActive}
                  setShellModeActive={setShellModeActive}
                />
              )}
            </>
          )}

          {initError && streamingState !== StreamingState.Responding && (
            <Box
              borderStyle="round"
              borderColor={Colors.AccentRed}
              paddingX={1}
              marginBottom={1}
            >
              {history.find(
                (item) =>
                  item.type === 'error' && item.text?.includes(initError),
              )?.text ? (
                <Text color={Colors.AccentRed}>
                  {
                    history.find(
                      (item) =>
                        item.type === 'error' && item.text?.includes(initError),
                    )?.text
                  }
                </Text>
              ) : (
                <>
                  <Text color={Colors.AccentRed}>
                    Initialization Error: {initError}
                  </Text>
                  <Text color={Colors.AccentRed}>
                    {' '}
                    Please check API key and configuration.
                  </Text>
                </>
              )}
            </Box>
          )}
          <Footer
            model={currentModel}
            targetDir={config.getTargetDir()}
            debugMode={config.getDebugMode()}
            branchName={branchName}
            debugMessage={debugMessage}
            corgiMode={corgiMode}
            errorCount={errorCount}
            showErrorDetails={showErrorDetails}
            showMemoryUsage={
              config.getDebugMode() || config.getShowMemoryUsage()
            }
            promptTokenCount={sessionStats.currentResponse.promptTokenCount}
            candidatesTokenCount={
              sessionStats.currentResponse.candidatesTokenCount
            }
            totalTokenCount={sessionStats.currentResponse.totalTokenCount}
            isPlanMode={isPlanMode}
          />
        </Box>
      </Box>
    </StreamingContext.Provider>
  );
};<|MERGE_RESOLUTION|>--- conflicted
+++ resolved
@@ -64,14 +64,10 @@
   SessionStatsProvider,
   useSessionStats,
 } from './contexts/SessionContext.js';
-<<<<<<< HEAD
-import { OverflowProvider } from './contexts/OverflowContext.js';
 import { Colors } from './colors.js';
 import { loadHierarchicalGeminiMemory } from '../config/config.js';
 import { LoadedSettings } from '../config/settings.js';
 import { validateAuthMethod } from '../config/auth.js';
-import { checkForUpdates } from './utils/updateCheck.js';
-=======
 import { useGitBranchName } from './hooks/useGitBranchName.js';
 import { useBracketedPaste } from './hooks/useBracketedPaste.js';
 import { useTextBuffer } from './components/shared/text-buffer.js';
@@ -82,7 +78,6 @@
 import { OverflowProvider } from './contexts/OverflowContext.js';
 import { ShowMoreLines } from './components/ShowMoreLines.js';
 import { PrivacyNotice } from './privacy/PrivacyNotice.js';
->>>>>>> ad7839ea
 
 const CTRL_EXIT_PROMPT_DURATION_MS = 1000;
 
@@ -142,15 +137,13 @@
   const [ctrlDPressedOnce, setCtrlDPressedOnce] = useState(false);
   const ctrlDTimerRef = useRef<NodeJS.Timeout | null>(null);
   const [constrainHeight, setConstrainHeight] = useState<boolean>(true);
-<<<<<<< HEAD
   const [isPlanMode, setIsPlanMode] = useState<boolean>(false);
-=======
   const [showPrivacyNotice, setShowPrivacyNotice] = useState<boolean>(false);
-
+    
   const openPrivacyNotice = useCallback(() => {
     setShowPrivacyNotice(true);
   }, []);
->>>>>>> ad7839ea
+
 
   const errorCount = useMemo(
     () => consoleMessages.filter((msg) => msg.type === 'error').length,
@@ -298,14 +291,11 @@
     toggleCorgiMode,
     showToolDescriptions,
     setQuittingMessages,
-<<<<<<< HEAD
     setIsPlanMode,
-=======
     openPrivacyNotice,
->>>>>>> ad7839ea
   );
+    
   const pendingHistoryItems = [...pendingSlashCommandHistoryItems];
-
   const { rows: terminalHeight, columns: terminalWidth } = useTerminalSize();
   const isInitialMount = useRef(true);
   const { stdin, setRawMode } = useStdin();
