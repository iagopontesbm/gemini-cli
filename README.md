# Gemini CLI

[![Gemini CLI CI](https://github.com/google-gemini/gemini-cli/actions/workflows/ci.yml/badge.svg)](https://github.com/google-gemini/gemini-cli/actions/workflows/ci.yml)

This repository contains the Gemini CLI tool.

![Gemini CLI Screenshot](./docs/assets/gemini-screenshot.png)

## Quickstart

1. **Prerequisites:** Ensure you have [Node.js version 18](https://nodejs.org/en/download) or higher installed.
2. **Run the CLI:** Execute the following command in your terminal:

   ```bash
   npx https://github.com/google-gemini/gemini-cli
   ```

<<<<<<< HEAD
   Or install it with:
   ```bash
   npm install -g @google/gemini-cli
   ```

3. **Authenticate:** When prompted, sign in with your Google account. This will grant you up to 60 model requests per minute and 1,000 model requests per day using Gemini 2.5 Pro.
=======
3. **Pick a color theme**
4. **Authenticate:** When prompted, sign in with your personal Google account. This will grant you up to 60 model requests per minute and 1,000 model requests per day using Gemini 2.5 Pro.
>>>>>>> 9a093e4b

You are now ready to use the Gemini CLI!

### For advanced use or increased limits:

If you need to use a specific model or require a higher request capacity, you can use an API key:

1. Generate a key from [Google AI Studio](https://aistudio.google.com/apikey).
2. Set it as an environment variable in your terminal. Replace `YOUR_API_KEY` with your generated key.

   ```bash
   export GEMINI_API_KEY="YOUR_API_KEY"
   ```

For other authentication methods, including Google Workspace accounts, see the [authentication](./docs/cli/authentication.md) guide.

## Examples

Once the CLI is running, you can start interacting with Gemini from your shell. Try a simple query:

```
> How can I build a web app?
```

Or ask it to perform a task using its tools:

```
> List files in the current directory.
```

### Next steps

- Learn how to [contribute to or build from the source](./CONTRIBUTING.md).
- Explore the available **[CLI Commands](./docs/cli/commands.md)**.
- If you encounter any issues, review the **[Troubleshooting guide](./docs/troubleshooting.md)**.
- For more comprehensive documentation, see the [full documentation](./docs/index.md).
- Take a look at some [popular tasks](#popular-tasks) for more inspiration.

## Popular tasks

### Explore a new codebase

Start by `cd`ing into an existing or newly-cloned repository and running `gemini`.

```text
> Describe the main pieces of this system's architecture.
```

```text
> What security mechanisms are in place?
```

### Work with your existing code

```text
> Implement a first draft for GitHub issue #123.
```

```text
> Help me migrate this codebase to the latest version of Java. Start with a plan.
```

### Automate your workflows

Use MCP servers to integrate your local system tools with your enterprise collaboration suite.

```text
> Make me a slide deck showing the git history from the last 7 days, grouped by feature and team member.
```

```text
> Make a full-screen web app for a wall display to show our most interacted-with GitHub issues.
```

### Interact with your system

```text
> Convert all the images in this directory to png, and rename them to use dates from the exif data.
```

```text
> Organise my PDF invoices by month of expenditure.
```

## Gemini APIs

This project leverages the Gemini APIs to provide AI capabilities. For details on the terms of service governing the Gemini API, please refer to the terms for the access mechanism you are using:

- [Gemini API key](https://ai.google.dev/gemini-api/terms)
- [Gemini Code Assist](https://developers.google.com/gemini-code-assist/resources/privacy-notices)
- [Vertex AI](https://cloud.google.com/terms/service-terms)<|MERGE_RESOLUTION|>--- conflicted
+++ resolved
@@ -15,17 +15,13 @@
    npx https://github.com/google-gemini/gemini-cli
    ```
 
-<<<<<<< HEAD
    Or install it with:
    ```bash
    npm install -g @google/gemini-cli
    ```
 
-3. **Authenticate:** When prompted, sign in with your Google account. This will grant you up to 60 model requests per minute and 1,000 model requests per day using Gemini 2.5 Pro.
-=======
 3. **Pick a color theme**
 4. **Authenticate:** When prompted, sign in with your personal Google account. This will grant you up to 60 model requests per minute and 1,000 model requests per day using Gemini 2.5 Pro.
->>>>>>> 9a093e4b
 
 You are now ready to use the Gemini CLI!
 
