--- conflicted
+++ resolved
@@ -50,11 +50,7 @@
 #### Set your GitHub token
 
 > [!CAUTION]
-<<<<<<< HEAD
 > Using a broadly scoped personal access token that has access to personal and private repositories can lead to information from the private repository being leaked into the public repository. We recommend using a fine-grained access token that doesn't share access to both public and private repositories.
-=======
-> Using a broadly scoped personal access token that has access to personal and private repositories can lead to information from the private repository being leaked into the public repository. We recommend using a fine grained access token that doesn't share access to both public and private repositories.
->>>>>>> fbc79c34
 
 Use an environment variable to store your GitHub PAT:
 
