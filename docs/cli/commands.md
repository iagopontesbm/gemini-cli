--- conflicted
+++ resolved
@@ -21,17 +21,10 @@
     - **`desc`** or **`descriptions`**:
       - **Description:** Show detailed descriptions for MCP servers and tools.
     - **`nodesc`** or **`nodescriptions`**:
-<<<<<<< HEAD
       - **Description:** Hide tool descriptions, showing only the tool names.
-  - **Keyboard shortcut:** Press **Ctrl+T** at any time to toggle between showing and hiding tool descriptions.
-=======
-      - **Description:** Hides tool descriptions, showing only the tool names.
-      - **Action:** Displays a compact list with only tool names.
     - **`schema`**:
-      - **Description:** Shows full schema of tool parameters.
-      - **Action:** Displays the full JSON schema for the tool's configured parameters.
+      - **Description:** Show the full JSON schema for the tool's configured parameters.
   - **Keyboard Shortcut:** Press **Ctrl+T** at any time to toggle between showing and hiding tool descriptions.
->>>>>>> 9757768a
 
 - **`/clear`**
 
@@ -56,27 +49,17 @@
 
   - **Description:** Exit Gemini CLI.
 
-<<<<<<< HEAD
 - [**`/tools`**](../tools/index.md)
   - **Description:** Display a list of tools that are currently available within Gemini CLI.
-=======
-- **`/tools`**
-
-  - **Description:** Displays a list of all the tools that are currently available to the model.
-  - **Action:** Outputs a list of the available tools.
   - **Sub-commands:**
     - **`desc`** or **`descriptions`**:
-      - **Description:** Shows detailed descriptions of each tool.
-      - **Action:** Displays each tool's name with its full description as provided to the model.
+      - **Description:** Show detailed descriptions of each tool, including each tool's name with its full description as provided to the model.
     - **`nodesc`** or **`nodescriptions`**:
-      - **Description:** Hides tool descriptions, showing only the tool names.
-      - **Action:** Displays a compact list with only tool names.
+      - **Description:** Hide tool descriptions, showing only the tool names.
 
 - **`/compress`**
 
-  - **Description:** Compresses the current context. This will save on tokens used for future tasks while retaining a high level summary of what has happened.
-  - **Action:** Replaces the entire chat context with a summary.
->>>>>>> 9757768a
+  - **Description:** Replace the entire chat context with a summary. This saves on tokens used for future tasks while retaining a high level summary of what has happened.
 
 ## At commands (`@`)
 
