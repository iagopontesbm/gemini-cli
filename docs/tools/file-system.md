--- conflicted
+++ resolved
@@ -41,7 +41,6 @@
   - For other binary files: A message like `Cannot display content of binary file: /path/to/data.bin`.
 - **Confirmation:** No.
 
-<<<<<<< HEAD
 ## 3. `write_file` (WriteFile)
 
 - **Tool Name:** `write_file`
@@ -59,9 +58,6 @@
 - **Confirmation:** Yes. Shows a diff of changes and asks for user approval before writing.
 
 ## 4. `glob` (FindFiles)
-=======
-## 3. `glob` (FindFiles)
->>>>>>> dcaecde8
 
 - **Tool Name:** `glob`
 - **Display Name:** FindFiles
@@ -79,7 +75,7 @@
 - **Output (`llmContent`):** A message like: `Found 5 file(s) matching "*.ts" within src, sorted by modification time (newest first):\nsrc/file1.ts\nsrc/subdir/file2.ts...`
 - **Confirmation:** No.
 
-## 4. `search_file_content` (SearchText)
+## 5. `search_file_content` (SearchText)
 
 - **Tool Name:** `search_file_content`
 - **Display Name:** SearchText
@@ -106,29 +102,17 @@
   ```
 - **Confirmation:** No.
 
-<<<<<<< HEAD
-## 6. `replace` (EditTool)
-=======
-## 5. `edit_file` (EditFile)
->>>>>>> dcaecde8
+## 6. `edit_file` (EditFile)
 
 - **Tool Name:** `edit_file`
 - **Display Name:** EditFile
 - **File:** `edit.ts`
-<<<<<<< HEAD
 - **Description:** Replaces text within a file. By default, replaces a single occurrence, but can replace multiple occurrences when `expected_replacements` is specified. This tool is designed for precise, targeted changes and requires significant context around the `old_string` to ensure it modifies the correct location. It can also be used to create new files if `old_string` is empty and the `file_path` does not exist.
 - **Parameters:**
   - `file_path` (string, required): The absolute path to the file to modify.
   - `old_string` (string, required): The exact literal text to replace. **CRITICAL:** This string must uniquely identify the single instance to change. It should include at least 3 lines of context _before_ and _after_ the target text, matching whitespace and indentation precisely. If `old_string` is empty, the tool attempts to create a new file at `file_path` with `new_string` as content.
   - `new_string` (string, required): The exact literal text to replace `old_string` with.
   - `expected_replacements` (number, optional): The number of occurrences to replace. Defaults to 1.
-=======
-- **Description:** Modifies files with precise text replacements or creates new files. Supports batch operations for making multiple edits to the same file efficiently. This tool is designed for precise, targeted changes.
-- **Parameters:**
-  - `file_path` (string, required): The absolute path to the file to modify.
-  - `edits` (array, required): Array of edit operations. Each edit contains `old_string` and `new_string`.
-  - `expected_replacements` (number, optional): Number of replacements expected. Defaults to 1 if not specified. Use when you want to replace multiple occurrences.
->>>>>>> dcaecde8
 - **Behavior:**
   - **Modifying existing files**: Replaces exact text matches. File must exist unless the first edit has an empty `old_string` (indicating file creation).
   - **Creating new files**: Use an empty `old_string` in the first edit to create a new file with `new_string` as the content.
